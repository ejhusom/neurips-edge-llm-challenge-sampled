# Author: andrekaa (https://github.com/andrekaa)
import ollama
import jsonlines
import argparse
<<<<<<< HEAD
import time
=======
import os

def process_prompt(dataset_type, prompt):
    """
    Process the prompt based on the dataset type and format it for the model.
    """
    if dataset_type == "BIG-Bench-Hard":
        return f"{prompt['input']}"
    
    elif dataset_type == "CommonSenseQA":
        question = prompt['question']['stem']
        choices = "\n".join(
            [f"({choice['label']}) {choice['text']}" for choice in prompt['question']['choices']]
        )
        return f"Question: {question}\nOptions:\n{choices}"

    elif dataset_type == "GSM8K":
        return prompt['question']

    elif dataset_type == "HumanEval":
        return f"{prompt['prompt']}\n# Complete this implementation"

    elif dataset_type == "TruthfulQA":
        question = prompt['question']
        choices = "\n".join(prompt['mc1_targets'].keys())
        return f"Question: {question}\nChoices:\n{choices}"

    else:
        raise ValueError(f"Unsupported dataset type: {dataset_type}")

def read_first_line(file_path):
    with jsonlines.open(file_path, mode='r') as reader:
        for line in reader:
            return line

def test_process_prompt():
    datasets = {
        "BIG-Bench-Hard": "./BIG-Bench-Hard/collated_bbh_200_samples.jsonl",
        "CommonSenseQA": "./CommonsenseQA/commonsenseqa_200_samples.jsonl",
        "GSM8K": "./GSM8K/gsm8k_200_samples.jsonl",
        "HumanEval": "./HumanEval/HumanEval.jsonl",
        "TruthfulQA": "./TruthfulQA/truthfulQA_MC_200_samples.jsonl"
    }

    for dataset_type, file_path in datasets.items():
        if os.path.exists(file_path):
            first_prompt = read_first_line(file_path)
            formatted_prompt = process_prompt(dataset_type, first_prompt)
            print(f"Formatted prompt for {dataset_type}:\n{formatted_prompt}\n")
        else:
            print(f"File not found for dataset {dataset_type}: {file_path}")
>>>>>>> 127c7331

def main():
    # Set up argument parser
    parser = argparse.ArgumentParser(description="Process a JSONL file with a specified model.")
    parser.add_argument('--input', type=str, help="Path to the input JSONL file.")
    parser.add_argument('--output', type=str, help="Path to the output JSONL file.")
    parser.add_argument('--model', type=str, nargs='+', help="Model name to use for processing.")
    parser.add_argument('--dataset_type', type=str, help="Dataset type (e.g., BIG-Bench-Hard, CommonSenseQA, GSM8K, HumanEval, TruthfulQA).")
    parser.add_argument('--test', action='store_true', help="Test the process_prompt function with the first line of the input file.")

    args = parser.parse_args()

    if args.test:
        test_process_prompt()
        return

    if not (args.input and args.output and args.model and args.dataset_type):
        parser.error("the following arguments are required: --input, --output, --model, --dataset_type")

    input_file = args.input
    output_file = args.output
    model_names = args.model
    dataset_type = args.dataset_type

    counter = 0

    # Process the input file, run inference, save result
    with jsonlines.open(input_file, mode='r') as prompts:
        with jsonlines.open(output_file, mode='a') as writer:
            for model_name in model_names:
                ollama.pull(model_name)
                
                for prompt in prompts:
<<<<<<< HEAD
                    response = ollama.chat(model=model_name, messages=[{'role': 'user', 'content': prompt['input']}])
                    response_dict = response.__dict__
                    response_dict["message"] = response_dict["message"].__dict__

                    writer.write({'indata': prompt, 'output': response_dict})
                    print(f"Completed prompt {counter} at time {time.time()}")
=======
                    try:
                        formatted_prompt = process_prompt(dataset_type, prompt)
                        response = ollama.chat(model=model_name, messages=[{'role': 'user', 'content': formatted_prompt}])
                        writer.write({'indata': prompt, 'formatted_prompt': formatted_prompt, 'output': response})
                        print(f"Completed prompt {counter} for model {model_name}")
                    except Exception as e:
                        print(f"Error processing prompt {counter}: {e}")
                    
>>>>>>> 127c7331
                    counter += 1

                ollama.delete(model_name)

if __name__ == "__main__":
    main()<|MERGE_RESOLUTION|>--- conflicted
+++ resolved
@@ -2,9 +2,7 @@
 import ollama
 import jsonlines
 import argparse
-<<<<<<< HEAD
 import time
-=======
 import os
 
 def process_prompt(dataset_type, prompt):
@@ -56,7 +54,6 @@
             print(f"Formatted prompt for {dataset_type}:\n{formatted_prompt}\n")
         else:
             print(f"File not found for dataset {dataset_type}: {file_path}")
->>>>>>> 127c7331
 
 def main():
     # Set up argument parser
@@ -90,23 +87,13 @@
                 ollama.pull(model_name)
                 
                 for prompt in prompts:
-<<<<<<< HEAD
-                    response = ollama.chat(model=model_name, messages=[{'role': 'user', 'content': prompt['input']}])
+                    formatted_prompt = process_prompt(dataset_type, prompt)
+                    response = ollama.chat(model=model_name, messages=[{'role': 'user', 'content': formatted_prompt}])
                     response_dict = response.__dict__
                     response_dict["message"] = response_dict["message"].__dict__
-
-                    writer.write({'indata': prompt, 'output': response_dict})
-                    print(f"Completed prompt {counter} at time {time.time()}")
-=======
-                    try:
-                        formatted_prompt = process_prompt(dataset_type, prompt)
-                        response = ollama.chat(model=model_name, messages=[{'role': 'user', 'content': formatted_prompt}])
-                        writer.write({'indata': prompt, 'formatted_prompt': formatted_prompt, 'output': response})
-                        print(f"Completed prompt {counter} for model {model_name}")
-                    except Exception as e:
-                        print(f"Error processing prompt {counter}: {e}")
+                    writer.write({'indata': prompt, 'formatted_prompt': formatted_prompt, 'output': response_dict})
+                    print(f"Completed prompt {counter} for model {model_name} at time {time.time()}"
                     
->>>>>>> 127c7331
                     counter += 1
 
                 ollama.delete(model_name)
